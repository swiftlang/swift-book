--- conflicted
+++ resolved
@@ -632,12 +632,7 @@
   .. _Concurrency_ChildTasks:
 
   Adding Child Tasks to a Task Group
-<<<<<<< HEAD
   
-=======
-  ~~~~~~~~~~~~~~~~~~~~~~~~~~~~~~~~~~
-
->>>>>>> d7ec7c2c
   - Creating a group with ``withTaskGroup`` and ``withThrowingTaskGroup``
 
   - awaiting ``withGroup`` means waiting for all child tasks to complete
