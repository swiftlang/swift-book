Types
=====

In Swift, there are two kinds of types: named types and compound types.
A :newTerm:`named type` is a type that can be given a particular name when it is defined.
Named types include classes, structures, enumerations, and protocols.
For example,
instances of a user-defined class named ``MyClass`` have the type ``MyClass``.
In addition to user-defined named types,
the Swift standard library defines many commonly used named types,
including those that represent arrays, dictionaries, and optional values.

Data types that are normally considered basic or primitive in other languages---
such as types that represent numbers, characters, and strings---
are actually named types,
defined and implemented in the Swift standard library using structures.
Because they are named types,
you can extend their behavior to suit the needs of your program,
using an extension declaration,
discussed in :doc:`../LanguageGuide/Extensions` and :ref:`Declarations_ExtensionDeclaration`.

A :newTerm:`compound type` is a type without a name, defined in the Swift language itself.
There are two compound types: function types and tuple types.
A compound type may contain named types and other compound types.
For instance, the tuple type ``(Int, (Int, Int))`` contains two elements:
The first is the named type ``Int``,
and the second is another compound type ``(Int, Int)``.

This chapter discusses the types defined in the Swift language itself
and describes the type inference behavior of Swift.

.. langref-grammar

    type ::= type-function
    type ::= type-array
    type-simple ::= type-identifier
    type-simple ::= type-tuple
    type-simple ::= type-composition
    type-simple ::= type-metatype
    type-simple ::= type-optional
    type-annotation ::= attribute-list type

.. syntax-grammar::

    Grammar of a type

    type --> array-type | dictionary-type | function-type | type-identifier | tuple-type | optional-type | implicitly-unwrapped-optional-type | protocol-composition-type | metatype-type | ``Any`` | ``Self``


.. _Types_TypeAnnotation:

Type Annotation
---------------

A :newTerm:`type annotation` explicitly specifies the type of a variable or expression.
Type annotations begin with a colon (``:``) and end with a type,
as the following examples show:

.. testcode:: type-annotation

    -> let someTuple: (Double, Double) = (3.14159, 2.71828)
    << // someTuple : (Double, Double) = (3.1415899999999999, 2.71828)
    -> func someFunction(a: Int) { /* ... */ }

.. x*  Bogus * paired with the one in the listing, to fix VIM syntax highlighting.

In the first example,
the expression ``someTuple`` is specified to have the tuple type ``(Double, Double)``.
In the second example,
the parameter ``a`` to the function ``someFunction`` is specified to have the type ``Int``.

Type annotations can contain an optional list of type attributes before the type.

.. syntax-grammar::

    Grammar of a type annotation

    type-annotation --> ``:`` attributes-OPT ``inout``-OPT type


.. _Types_TypeIdentifier:

Type Identifier
---------------

A type identifier refers to either a named type
or a type alias of a named or compound type.

Most of the time, a type identifier directly refers to a named type
with the same name as the identifier.
For example, ``Int`` is a type identifier that directly refers to the named type ``Int``,
and the type identifier ``Dictionary<String, Int>`` directly refers
to the named type ``Dictionary<String, Int>``.

There are two cases in which a type identifier does not refer to a type with the same name.
In the first case, a type identifier refers to a type alias of a named or compound type.
For instance, in the example below,
the use of ``Point`` in the type annotation refers to the tuple type ``(Int, Int)``.

.. testcode:: type-identifier

    -> typealias Point = (Int, Int)
    -> let origin: Point = (0, 0)
    << // origin : Point = (0, 0)

In the second case, a type identifier uses dot (``.``) syntax to refer to named types
declared in other modules or nested within other types.
For example, the type identifier in the following code references the named type ``MyType``
that is declared in the ``ExampleModule`` module.

.. testcode:: type-identifier-dot

    -> var someValue: ExampleModule.MyType
    !! <REPL Input>:1:16: error: use of undeclared type 'ExampleModule'
    !! var someValue: ExampleModule.MyType
    !!                ^~~~~~~~~~~~~

.. langref-grammar

    type-identifier ::= type-identifier-component ('.' type-identifier-component)*
    type-identifier-component ::= identifier generic-args?

.. syntax-grammar::

    Grammar of a type identifier

    type-identifier --> type-name generic-argument-clause-OPT | type-name generic-argument-clause-OPT ``.`` type-identifier
    type-name --> identifier

.. _Types_TupleType:

Tuple Type
----------

A tuple type is a comma-separated list of types, enclosed in parentheses.

You can use a tuple type as the return type of a function
to enable the function to return a single tuple containing multiple values.
You can also name the elements of a tuple type and use those names to refer to
the values of the individual elements. An element name consists of an identifier
followed immediately by a colon (:). For an example that demonstrates both of
these features, see :ref:`Functions_FunctionsWithMultipleReturnValues`.

<<<<<<< HEAD
All tuple types contain two or more types,
except for ``Void`` which is a type alias for the empty tuple type, ``()``.
A single parenthesized type is the same as that type without parentheses.
For example, ``(Int)`` is equivalent to ``Int``.
=======
When an element of a tuple type has a name,
that name is part of the type.

.. testcode:: tuple-type-names

   -> var someTuple = (top: 10, bottom: 12)  // someTuple is of type (top: Int, bottom: Int)
   << // someTuple : (top: Int, bottom: Int) = (10, 12)
   -> someTuple = (top: 4, bottom: 42) // OK: names match
   -> someTuple = (9, 99)              // OK: names are inferred
   -> someTuple = (left: 5, right: 5)  // Error: names don't match
   !! <REPL Input>:1:13: error: cannot assign value of type '(left: Int, right: Int)' to type '(top: Int, bottom: Int)'
   !! someTuple = (left: 5, right: 5)  // Error: names don't match
   !!             ^~~~~~~~~~~~~~~~~~~
   !!                         as! (top: Int, bottom: Int)

``Void`` is a type alias for the empty tuple type, ``()``.
If there is only one element inside the parentheses,
the type is simply the type of that element.
For example, the type of ``(Int)`` is ``Int``, not ``(Int)``.
As a result, you can name a tuple element only when the tuple type has two
or more elements.
>>>>>>> 724671ba

.. langref-grammar

    type-tuple ::= '(' type-tuple-body? ')'
    type-tuple-body ::= type-tuple-element (',' type-tuple-element)* '...'?
    type-tuple-element ::= identifier ':' type-annotation
    type-tuple-element ::= type-annotation

.. syntax-grammar::

    Grammar of a tuple type

    tuple-type --> ``(`` tuple-type-element-list-OPT ``)``
    tuple-type-element-list --> tuple-type-element | tuple-type-element ``,`` tuple-type-element-list
    tuple-type-element --> element-name type-annotation | type
    element-name --> identifier


.. _Types_FunctionType:

Function Type
-------------

A function type represents the type of a function, method, or closure
and consists of a parameter and return type separated by an arrow (``->``):

.. syntax-outline::

    (<#parameter type#>) -> <#return type#>

The *parameter type* is comma-separated list of types.
Because the *return type* can be a tuple type,
function types support functions and methods
that return multiple values.

A parameter of the function type ``() -> T``
(where ``T`` is any type)
can apply the ``autoclosure`` attribute
to implicitly create a closure at its call sites.
This provides a syntactically convenient way
to defer the evaluation of an expression
without needing to write an explicit closure
when you call the function.
For an example of an autoclosure function type parameter,
see :ref:`Closures_Autoclosures`.

A function type can have a variadic parameter in its *parameter type*.
Syntactically,
a variadic parameter consists of a base type name followed immediately by three dots (``...``),
as in ``Int...``. A variadic parameter is treated as an array that contains elements
of the base type name. For instance, the variadic parameter ``Int...`` is treated
as ``[Int]``. For an example that uses a variadic parameter,
see :ref:`Functions_VariadicParameters`.

To specify an in-out parameter, prefix the parameter type with the ``inout`` keyword.
You can't mark a variadic parameter or a return type with the ``inout`` keyword.
In-out parameters are discussed in :ref:`Functions_InOutParameters`.

Argument names in functions and methods
are not part of the corresponding function type.
For example:

.. testcode::

   -> func someFunction(left: Int, right: Int) {}
   -> func anotherFunction(left: Int, right: Int) {}
   -> func functionWithDifferentLabels(top: Int, bottom: Int) {}
   ---
   -> var f = someFunction // The type of f is (Int, Int) -> Void, not (left: Int, right: Int) -> Void.
   << // f : (Int, Int) -> () = (Function)
   -> f = anotherFunction              // OK
   -> f = functionWithDifferentLabels  // OK
   ---
   -> func functionWithDifferentArgumentTypes(left: Int, right: String) {}
   -> func functionWithDifferentNumberOfArguments(left: Int, right: Int, top: Int) {}
   ---
   -> f = functionWithDifferentArgumentTypes     // Error
   !! <REPL Input>:1:5: error: cannot assign value of type '(Int, String) -> ()' to type '(Int, Int) -> ()'
   !! f = functionWithDifferentArgumentTypes     // Error
   !! ^~~~~~~~~~~~~~~~~~~~~~~~~~~~~~~~~~
   -> f = functionWithDifferentNumberOfArguments // Error
   !! <REPL Input>:1:5: error: cannot assign value of type '(Int, Int, Int) -> ()' to type '(Int, Int) -> ()'
   !! f = functionWithDifferentNumberOfArguments // Error
   !! ^~~~~~~~~~~~~~~~~~~~~~~~~~~~~~~~~~~~~~

If a function type includes more than a single arrow (``->``),
the function types are grouped from right to left.
For example,
the function type ``(Int) -> (Int) -> Int`` is understood as ``(Int) -> ((Int) -> Int)`` ---
that is, a function that takes an ``Int`` and returns
another function that takes and returns an ``Int``.

Function types that can throw an error must be marked with the ``throws`` keyword,
and function types that can rethrow an error must be marked with the ``rethrows`` keyword.
The ``throws`` keyword is part of a function's type,
and nonthrowing functions are subtypes of throwing functions.
As a result, you can use a nonthrowing function in the same places as a throwing one.
Throwing and rethrowing functions are described in
:ref:`Declarations_ThrowingFunctionsAndMethods`
and :ref:`Declarations_RethrowingFunctionsAndMethods`.

.. assertion:: function-arrow-is-right-associative

   >> func f(i: Int) -> (Int) -> Int {
   >>     func g(j: Int) -> Int {
   >>         return i + j
   >>     }
   >>     return g
   >> }
   >> let a: (Int) -> (Int) -> Int = f
   << // a : (Int) -> (Int) -> Int = (Function)
   >> a(3)(5)
   << // r0 : Int = 8
   >> let b: (Int) -> ((Int) -> Int) = f
   << // b : (Int) -> ((Int) -> Int) = (Function)
   >> b(3)(5)
   << // r1 : Int = 8

.. langref-grammar

    type-function ::= type-tuple '->' type-annotation

.. syntax-grammar::

    Grammar of a function type

    function-type --> attributes-OPT function-type-argument-clause ``throws``-OPT ``->`` type
    function-type --> attributes-OPT function-type-argument-clause ``rethrows`` ``->`` type

    function-type-argument-clause --> ``(`` ``)``
    function-type-argument-clause --> ``(`` function-type-argument-list ``...``-OPT ``)``

    function-type-argument-list --> function-type-argument | function-type-argument ``,`` function-type-argument-list
    function-type-argument --> attributes-OPT ``inout``-OPT type | argument-label type-annotation
    argument-label --> identifier

.. NOTE: Functions are first-class citizens in Swift,
    except for generic functions, i.e., parametric polymorphic functions.
    This means that monomorphic functions can be assigned to variables
    and can be passed as arguments to other functions.
    As an example, the following three lines of code are OK::

        func polymorphicF<T>(a: Int) -> T { return a }
        func monomorphicF(a: Int) -> Int { return a }
        var myMonomorphicF = monomorphicF

    But, the following is NOT allowed::

        var myPolymorphicF = polymorphicF


.. _Types_ArrayType:

Array Type
----------

The Swift language provides the following syntactic sugar for the Swift standard library
``Array<Element>`` type:

.. syntax-outline::

    [<#type#>]

In other words, the following two declarations are equivalent:

.. code-block:: swift

    let someArray: Array<String> = ["Alex", "Brian", "Dave"]
    let someArray: [String] = ["Alex", "Brian", "Dave"]

.. assertion:: array-literal
    >> let someArray1: Array<String> = ["Alex", "Brian", "Dave"]
    << // someArray1 : Array<String> = ["Alex", "Brian", "Dave"]
    >> let someArray2: [String] = ["Alex", "Brian", "Dave"]
    << // someArray2 : Array<String> = ["Alex", "Brian", "Dave"]
    >> someArray1 == someArray2
    <$ : Bool = true

In both cases, the constant ``someArray``
is declared as an array of strings. The elements of an array can be accessed
through subscripting by specifying a valid index value in square brackets:
``someArray[0]`` refers to the element at index 0, ``"Alex"``.

You can create multidimensional arrays by nesting pairs of square brackets,
where the name of the base type of the elements is contained in the innermost
pair of square brackets.
For example, you can create
a three-dimensional array of integers using three sets of square brackets:

.. testcode:: array-3d

    -> var array3D: [[[Int]]] = [[[1, 2], [3, 4]], [[5, 6], [7, 8]]]
    << // array3D : [[[Int]]] = [[[1, 2], [3, 4]], [[5, 6], [7, 8]]]

When accessing the elements in a multidimensional array,
the left-most subscript index refers to the element at that index in the outermost
array. The next subscript index to the right refers to the element
at that index in the array that's nested one level in. And so on. This means that in
the example above, ``array3D[0]`` refers to ``[[1, 2], [3, 4]]``,
``array3D[0][1]`` refers to ``[3, 4]``, and ``array3D[0][1][1]`` refers to the value 4.

For a detailed discussion of the Swift standard library ``Array`` type,
see :ref:`CollectionTypes_Arrays`.

.. langref-grammar

    type-array ::= type-simple
    type-array ::= type-array '[' ']'
    type-array ::= type-array '[' expr ']'


.. syntax-grammar::

    Grammar of an array type

    array-type --> ``[`` type ``]``


.. _Types_DictionaryType:

Dictionary Type
---------------

The Swift language provides the following syntactic sugar for the Swift standard library
``Dictionary<Key, Value>`` type:

.. syntax-outline::

    [<#key type#>: <#value type#>]

In other words, the following two declarations are equivalent:

.. code-block:: swift

    let someDictionary: [String: Int] = ["Alex": 31, "Paul": 39]
    let someDictionary: Dictionary<String, Int> = ["Alex": 31, "Paul": 39]

.. assertion:: dictionary-literal

    >> let someDictionary1: [String: Int] = ["Alex": 31, "Paul": 39]
    << // someDictionary1 : [String : Int] = ["Alex": 31, "Paul": 39]
    >> let someDictionary2: Dictionary<String, Int> = ["Alex": 31, "Paul": 39]
    << // someDictionary2 : Dictionary<String, Int> = ["Alex": 31, "Paul": 39]
    >> someDictionary1 == someDictionary2
    <$ : Bool = true

In both cases, the constant ``someDictionary``
is declared as a dictionary with strings as keys and integers as values.

The values of a dictionary can be accessed through subscripting
by specifying the corresponding key in
square brackets: ``someDictionary["Alex"]`` refers to the value associated
with the key ``"Alex"``.
The subscript returns an optional value of the dictionary's value type.
If the specified key isn't contained in the dictionary,
the subscript returns ``nil``.

The key type of a dictionary must conform to the Swift standard library ``Hashable`` protocol.

.. Used to have an xref to :ref:`CollectionTypes_HashValuesForSetTypes` here.
   But it doesnt really work now that the Hashable content moved from Dictionary to Set.

For a detailed discussion of the Swift standard library ``Dictionary`` type,
see :ref:`CollectionTypes_Dictionaries`.

.. syntax-grammar::

    Grammar of a dictionary type

    dictionary-type --> ``[`` type ``:`` type ``]``


.. _Types_OptionalType:

Optional Type
-------------

The Swift language defines the postfix ``?`` as syntactic sugar for
the named type ``Optional<Wrapped>``, which is defined in the Swift standard library.
In other words, the following two declarations are equivalent:

.. code-block:: swift

    var optionalInteger: Int?
    var optionalInteger: Optional<Int>

.. assertion:: optional-literal

    >> var optionalInteger1: Int?
    << // optionalInteger1 : Int? = nil
    >> var optionalInteger2: Optional<Int>
    << // optionalInteger2 : Optional<Int> = nil
    >> optionalInteger1 == optionalInteger2
    <$ : Bool = true

In both cases, the variable ``optionalInteger``
is declared to have the type of an optional integer.
Note that no whitespace may appear between the type and the ``?``.

The type ``Optional<Wrapped>`` is an enumeration with two cases, ``none`` and ``some(Wrapped)``,
which are used to represent values that may or may not be present.
Any type can be explicitly declared to be (or implicitly converted to) an optional type.
If you don't provide an initial value when you declare an
optional variable or property, its value automatically defaults to ``nil``.

.. TODO Add a link to the Optional Enum Reference page.
   For more information about the Optional type, see ...

If an instance of an optional type contains a value,
you can access that value using the postfix operator ``!``, as shown below:

.. testcode:: optional-type

    >> var optionalInteger: Int?
    << // optionalInteger : Int? = nil
    -> optionalInteger = 42
    -> optionalInteger! // 42
    <$ : Int = 42

Using the ``!`` operator to unwrap an optional
that has a value of ``nil`` results in a runtime error.

You can also use optional chaining and optional binding to conditionally perform an
operation on an optional expression. If the value is ``nil``,
no operation is performed and therefore no runtime error is produced.

For more information and to see examples that show how to use optional types,
see :ref:`TheBasics_Optionals`.

.. langref-grammar

    type-optional ::= type-simple '?'-postfix

.. NOTE: The -postfix disambiguates between two terminals
    which have the same text but which have different whitespace.

.. syntax-grammar::

    Grammar of an optional type

    optional-type --> type ``?``


.. _Types_ImplicitlyUnwrappedOptionalType:

Implicitly Unwrapped Optional Type
----------------------------------

The Swift language defines the postfix ``!`` as syntactic sugar for
the named type ``Optional<Wrapped>``, which is defined in the Swift standard library,
with the additional behavior that
it's automatically unwrapped when it's accessed.
If you try to use an implicitly unwrapped optional that has a value of ``nil``,
you'll get a runtime error.
With the exception of the implicit unwrapping behavior,
the following two declarations are equivalent:

.. code-block:: swift

    var implicitlyUnwrappedString: String!
    var explicitlyUnwrappedString: Optional<String>

Note that no whitespace may appear between the type and the ``!``.

Because implicit unwrapping
changes the meaning of the declaration that contains that type,
optional types that are nested inside a tuple type or a generic type
--- such as the element types of a dictionary or array ---
can't be marked as implicitly unwrapped.
For example:

.. code-block:: swift

    let tupleOfImplicitlyUnwrappedElements: (Int!, Int!)  // Error
    let implicitlyUnwrappedTuple: (Int, Int)!             // OK

    let arrayOfImplicitlyUnwrappedElements: [Int!]        // Error
    let implicitlyUnwrappedArray: [Int]!                  // OK

Because implicitly unwrapped optionals
have the same ``Optional<Wrapped>`` type as optional values,
you can use implicitly unwrapped optionals
in all the same places in your code
that you can use optionals.
For instance, you can assign values of implicitly unwrapped
optionals to variables, constants, and properties of optionals, and vice versa.

As with optionals, if you don't provide an initial value when you declare an
implicitly unwrapped optional variable or property,
its value automatically defaults to ``nil``.

Use optional chaining to conditionally perform an
operation on an implicitly unwrapped optional expression.
If the value is ``nil``,
no operation is performed and therefore no runtime error is produced.

For more information about implicitly unwrapped optional types,
see :ref:`TheBasics_ImplicitlyUnwrappedOptionals`.

.. syntax-grammar::

    Grammar of an implicitly unwrapped optional type

    implicitly-unwrapped-optional-type --> type ``!``


.. _Types_ProtocolCompositionType:

Protocol Composition Type
-------------------------

A protocol composition type describes a type that conforms to each protocol
in a list of specified protocols.
Protocol composition types may be used only in type annotations and in generic parameters.

.. In places where a comma separated list of types is allowed,
   the P&Q syntax isn't allowed.

Protocol composition types have the following form:

.. syntax-outline::

    <#Protocol 1#> & <#Protocol 2#>

A protocol composition type allows you to specify a value whose type conforms to the requirements
of multiple protocols without having to explicitly define a new, named protocol
that inherits from each protocol you want the type to conform to.
For example,
specifying a protocol composition type ``ProtocolA & ProtocolB & ProtocolC`` is
effectively the same as defining a new protocol ``ProtocolD``
that inherits from ``ProtocolA``, ``ProtocolB``, and ``ProtocolC``,
but without having to introduce a new name.

Each item in a protocol composition list
must be either the name of protocol or a type alias of a protocol composition type.

.. langref-grammar

    type-composition ::= 'protocol' '<' type-composition-list? '>'
    type-composition-list ::= type-identifier (',' type-identifier)*

.. syntax-grammar::

    Grammar of a protocol composition type

    protocol-composition-type --> protocol-identifier ``&`` protocol-composition-continuation
    protocol-composition-continuation --> protocol-identifier | protocol-composition-type
    protocol-identifier --> type-identifier


.. _Types_MetatypeType:

Metatype Type
-------------

A metatype type refers to the type of any type,
including class types, structure types, enumeration types, and protocol types.

The metatype of a class, structure, or enumeration type is
the name of that type followed by ``.Type``.
The metatype of a protocol type --- not the concrete type that
conforms to the protocol at runtime ---
is the name of that protocol followed by ``.Protocol``.
For example, the metatype of the class type ``SomeClass`` is ``SomeClass.Type``
and the metatype of the protocol ``SomeProtocol`` is ``SomeProtocol.Protocol``.

You can use the postfix ``self`` expression to access a type as a value.
For example, ``SomeClass.self`` returns ``SomeClass`` itself,
not an instance of ``SomeClass``.
And ``SomeProtocol.self`` returns ``SomeProtocol`` itself,
not an instance of a type that conforms to ``SomeProtocol`` at runtime.
You can use a ``type(of:)`` expression with an instance of a type
to access that instance's dynamic, runtime type as a value,
as the following example shows:

.. testcode:: metatype-type

    -> class SomeBaseClass {
           class func printClassName() {
               print("SomeBaseClass")
           }
       }
    -> class SomeSubClass: SomeBaseClass {
           override class func printClassName() {
               print("SomeSubClass")
           }
       }
    -> let someInstance: SomeBaseClass = SomeSubClass()
    << // someInstance : SomeBaseClass = REPL.SomeSubClass
    -> // The compile-time type of someInstance is SomeBaseClass,
    -> // and the runtime type of someInstance is SomeSubClass
    -> type(of: someInstance).printClassName()
    <- SomeSubClass

Use the identity operators (``===``  and ``!==``) to test
whether an instance's runtime type is the same as its compile-time type.

.. testcode:: metatype-type

    -> if type(of: someInstance) === someInstance.self {
          print("The dynamic and static type of someInstance are the same")
       } else {
          print("The dynamic and static type of someInstance are different")
       }
    <- The dynamic and static type of someInstance are different

Use an initializer expression to construct an instance of a type
from that type's metatype value.
For class instances,
the initializer that's called must be marked with the ``required`` keyword
or the entire class marked with the ``final`` keyword.

.. testcode:: metatype-type

    -> class AnotherSubClass: SomeBaseClass {
          let string: String
          required init(string: String) {
             self.string = string
          }
          override class func printClassName() {
             print("AnotherSubClass")
          }
       }
    -> let metatype: AnotherSubClass.Type = AnotherSubClass.self
    << // metatype : AnotherSubClass.Type = REPL.AnotherSubClass
    -> let anotherInstance = metatype.init(string: "some string")
    << // anotherInstance : AnotherSubClass = REPL.AnotherSubClass


.. langref-grammar

    type-metatype ::= type-simple '.' 'metatype'

.. syntax-grammar::

    Grammar of a metatype type

    metatype-type --> type ``.`` ``Type`` | type ``.`` ``Protocol``

.. _Types_TypeInheritanceClause:

Type Inheritance Clause
-----------------------

A type inheritance clause is used to specify which class a named type inherits from
and which protocols a named type conforms to. A type inheritance clause is also
used to specify a ``class`` requirement on a protocol.
A type inheritance clause begins with a colon (``:``),
followed by either a ``class`` requirement, a list of type identifiers, or both.

Class types can inherit from a single superclass and conform to any number of protocols.
When defining a class,
the name of the superclass must appear first in the list of type identifiers,
followed by any number of protocols the class must conform to.
If the class does not inherit from another class,
the list can begin with a protocol instead.
For an extended discussion and several examples of class inheritance,
see :doc:`../LanguageGuide/Inheritance`.

Other named types can only inherit from or conform to a list of protocols.
Protocol types can inherit from any number of other protocols.
When a protocol type inherits from other protocols,
the set of requirements from those other protocols are aggregated together,
and any type that inherits from the current protocol must conform to all of those requirements.
As discussed in :ref:`Declarations_ProtocolDeclaration`,
you can include the ``class`` keyword as the first item in the type inheritance clause
to mark a protocol declaration with a ``class`` requirement.

A type inheritance clause in an enumeration definition can be either a list of protocols,
or in the case of an enumeration that assigns raw values to its cases,
a single, named type that specifies the type of those raw values.
For an example of an enumeration definition that uses a type inheritance clause
to specify the type of its raw values, see :ref:`Enumerations_RawValues`.

.. langref-grammar

    inheritance ::= ':' type-identifier (',' type-identifier)*

.. syntax-grammar::

    Grammar of a type inheritance clause

    type-inheritance-clause --> ``:`` class-requirement ``,`` type-inheritance-list
    type-inheritance-clause --> ``:`` class-requirement
    type-inheritance-clause --> ``:`` type-inheritance-list
    type-inheritance-list --> type-identifier | type-identifier ``,`` type-inheritance-list
    class-requirement --> ``class``

.. _Types_TypeInference:

Type Inference
--------------

Swift uses type inference extensively,
allowing you to omit the type or part of the type of many variables and expressions in your code.
For example,
instead of writing ``var x: Int = 0``, you can write ``var x = 0``,
omitting the type completely ---
the compiler correctly infers that ``x`` names a value of type ``Int``.
Similarly, you can omit part of a type when the full type can be inferred from context.
For instance, if you write ``let dict: Dictionary = ["A": 1]``,
the compiler infers that ``dict`` has the type ``Dictionary<String, Int>``.

In both of the examples above,
the type information is passed up from the leaves of the expression tree to its root.
That is,
the type of ``x`` in ``var x: Int = 0`` is inferred by first checking the type of ``0``
and then passing this type information up to the root (the variable ``x``).

In Swift, type information can also flow in the opposite direction---from the root down to the leaves.
In the following example, for instance,
the explicit type annotation (``: Float``) on the constant ``eFloat``
causes the numeric literal ``2.71828`` to have an inferred type of ``Float`` instead of ``Double``.

.. testcode:: type-inference

    -> let e = 2.71828 // The type of e is inferred to be Double.
    << // e : Double = 2.71828
    -> let eFloat: Float = 2.71828 // The type of eFloat is Float.
    << // eFloat : Float = 2.71828008

Type inference in Swift operates at the level of a single expression or statement.
This means that all of the information needed to infer an omitted type or part of a type
in an expression must be accessible from type-checking
the expression or one of its subexpressions.

.. TODO: Email Doug for a list of rules or situations describing when type-inference
    is allowed and when types must be fully typed.<|MERGE_RESOLUTION|>--- conflicted
+++ resolved
@@ -141,12 +141,6 @@
 followed immediately by a colon (:). For an example that demonstrates both of
 these features, see :ref:`Functions_FunctionsWithMultipleReturnValues`.
 
-<<<<<<< HEAD
-All tuple types contain two or more types,
-except for ``Void`` which is a type alias for the empty tuple type, ``()``.
-A single parenthesized type is the same as that type without parentheses.
-For example, ``(Int)`` is equivalent to ``Int``.
-=======
 When an element of a tuple type has a name,
 that name is part of the type.
 
@@ -162,13 +156,10 @@
    !!             ^~~~~~~~~~~~~~~~~~~
    !!                         as! (top: Int, bottom: Int)
 
-``Void`` is a type alias for the empty tuple type, ``()``.
-If there is only one element inside the parentheses,
-the type is simply the type of that element.
-For example, the type of ``(Int)`` is ``Int``, not ``(Int)``.
-As a result, you can name a tuple element only when the tuple type has two
-or more elements.
->>>>>>> 724671ba
+All tuple types contain two or more types,
+except for ``Void`` which is a type alias for the empty tuple type, ``()``.
+A single parenthesized type is the same as that type without parentheses.
+For example, ``(Int)`` is equivalent to ``Int``.
 
 .. langref-grammar
 
