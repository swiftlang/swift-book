--- conflicted
+++ resolved
@@ -1330,34 +1330,16 @@
 > *availability-argument* → *platform-name* *platform-version* \
 > *availability-argument* → **`*`**
 >
-<<<<<<< HEAD
+>
+>
 > *platform-name* → **`iOS`** | **`iOSApplicationExtension`** \
 > *platform-name* → **`macOS`** | **`macOSApplicationExtension`** \
 > *platform-name* → **`macCatalyst`** | **`macCatalystApplicationExtension`** \
 > *platform-name* → **`watchOS`** | **`watchOSApplicationExtension`** \
 > *platform-name* → **`tvOS`** | **`tvOSApplicationExtension`** \
+> *platform-name* → **`visionOS`** \
 > *platform-version* → *decimal-digits* \
 > *platform-version* → *decimal-digits* **`.`** *decimal-digits* \
-=======
->
->
-> *platform-name* → **`iOS`** | **`iOSApplicationExtension`**
->
-> *platform-name* → **`macOS`** | **`macOSApplicationExtension`**
->
-> *platform-name* → **`macCatalyst`** | **`macCatalystApplicationExtension`**
->
-> *platform-name* → **`watchOS`** | **`watchOSApplicationExtension`**
->
-> *platform-name* → **`tvOS`** | **`tvOSApplicationExtension`**
->
-> *platform-name* → **`visionOS`**
->
-> *platform-version* → *decimal-digits*
->
-> *platform-version* → *decimal-digits* **`.`** *decimal-digits*
->
->>>>>>> 7c6954be
 > *platform-version* → *decimal-digits* **`.`** *decimal-digits* **`.`** *decimal-digits*
 
 <!--
