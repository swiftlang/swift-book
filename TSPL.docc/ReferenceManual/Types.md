--- conflicted
+++ resolved
@@ -36,34 +36,6 @@
 
 > Grammar of a type:
 >
-<<<<<<< HEAD
-> *type* → *function-type*
->
-> *type* → *array-type*
->
-> *type* → *dictionary-type*
->
-> *type* → *type-identifier*
->
-> *type* → *tuple-type*
->
-> *type* → *optional-type*
->
-> *type* → *implicitly-unwrapped-optional-type*
->
-> *type* → *protocol-composition-type*
->
-> *type* → *opaque-type*
->
-> *type* → *parameter-pack-type*
->
-> *type* → *metatype-type*
->
-> *type* → *any-type*
->
-> *type* → *self-type*
->
-=======
 > *type* → *function-type* \
 > *type* → *array-type* \
 > *type* → *dictionary-type* \
@@ -74,10 +46,10 @@
 > *type* → *protocol-composition-type* \
 > *type* → *boxed-protocol-type* \
 > *type* → *opaque-type* \
+> *type* → *parameter-pack-type*
 > *type* → *metatype-type* \
 > *type* → *any-type* \
 > *type* → *self-type* \
->>>>>>> 5d59eea6
 > *type* → **`(`** *type* **`)`**
 
 ## Type Annotation
@@ -908,47 +880,6 @@
 >
 > *opaque-type* → **`some`** *type*
 
-<<<<<<< HEAD
-## Type-Parameter Pack
-
-XXX OUTLINE:
-
-- `each T` creates a type-parameter pack
-  when it appears in a generic parameter clause,
-  or indicates which pack should be expanded
-  when it appears in a `repeat` expression
-
-- `repeat T` expands the type-parameter pack
-
-- Packs are never nested; expansion implies flattening
-
-- To expand the values, you use a parameter pack expression;
-  see <doc:Expressions#Parameter-Pack-Expression>
-
-- It's valid for a type pack to contain no elements.
-
-- list of places where type-parameter pack can appear:
-
-  + generic type parameter list
-  + as an argument to a generic type parameter
-
-> Grammar of a type-parameter pack:
->
-> *type-parameter-pack* → **`each`** *type*
->
-> *type-parameter-pack-expansion* → **`repeat`** *type*
-
-<!--
-The grammar above overproduces:
-'each' is allowed only within a generic parameter clause
-or within the expression following 'repeat'.
-However,
-to allow 'each' in types only after 'repeat'
-we either have to allow it in any type context
-or re-implement the entire type grammar for this special case.
--->
-
-=======
 ## Boxed Protocol Type
 
 A *boxed protocol type* defines a type
@@ -1018,7 +949,45 @@
 >
 > *boxed-protocol-type* → **`any`** *type*
 
->>>>>>> 5d59eea6
+## Type-Parameter Pack
+
+XXX OUTLINE:
+
+- `each T` creates a type-parameter pack
+  when it appears in a generic parameter clause,
+  or indicates which pack should be expanded
+  when it appears in a `repeat` expression
+
+- `repeat T` expands the type-parameter pack
+
+- Packs are never nested; expansion implies flattening
+
+- To expand the values, you use a parameter pack expression;
+  see <doc:Expressions#Parameter-Pack-Expression>
+
+- It's valid for a type pack to contain no elements.
+
+- list of places where type-parameter pack can appear:
+
+  + generic type parameter list
+  + as an argument to a generic type parameter
+
+> Grammar of a type-parameter pack:
+>
+> *type-parameter-pack* → **`each`** *type*
+>
+> *type-parameter-pack-expansion* → **`repeat`** *type*
+
+<!--
+The grammar above overproduces:
+'each' is allowed only within a generic parameter clause
+or within the expression following 'repeat'.
+However,
+to allow 'each' in types only after 'repeat'
+we either have to allow it in any type context
+or re-implement the entire type grammar for this special case.
+-->
+
 ## Metatype Type
 
 A *metatype type* refers to the type of any type,
