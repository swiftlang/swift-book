--- conflicted
+++ resolved
@@ -1380,11 +1380,7 @@
 is why you declare all of an actor's isolated data
 as instance properties of that actor.
 However, because `MainActor` is a singleton ---
-<<<<<<< HEAD
 there's only ever a single instance of this type ---
-=======
-there is only ever a single instance of this type ---
->>>>>>> 86142a69
 the type alone is sufficient to identify the actor,
 allowing you to mark main-actor isolation using just an attribute.
 This approach gives you more flexibility to organize your code
